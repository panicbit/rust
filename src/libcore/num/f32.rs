--- conflicted
+++ resolved
@@ -22,23 +22,13 @@
 use num::FpCategory as Fp;
 use option::Option;
 
-<<<<<<< HEAD
-#[unstable(feature = "core", reason = "pending integer conventions")]
-pub const RADIX: uint = 2u;
-
-#[unstable(feature = "core", reason = "pending integer conventions")]
-pub const MANTISSA_DIGITS: uint = 24u;
-#[unstable(feature = "core", reason = "pending integer conventions")]
-pub const DIGITS: uint = 6u;
-=======
-#[unstable = "pending integer conventions"]
+#[unstable(feature = "core", reason = "pending integer conventions")]
 pub const RADIX: uint = 2;
 
-#[unstable = "pending integer conventions"]
+#[unstable(feature = "core", reason = "pending integer conventions")]
 pub const MANTISSA_DIGITS: uint = 24;
-#[unstable = "pending integer conventions"]
+#[unstable(feature = "core", reason = "pending integer conventions")]
 pub const DIGITS: uint = 6;
->>>>>>> c80e556e
 
 #[stable(feature = "rust1", since = "1.0.0")]
 pub const EPSILON: f32 = 1.19209290e-07_f32;
